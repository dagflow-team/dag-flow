from typing import List, Mapping, Optional, Tuple, Union

from matplotlib import colormaps
from matplotlib.pyplot import Axes
from matplotlib.pyplot import close as closefig
from matplotlib.pyplot import cm
from matplotlib.pyplot import colorbar as plot_colorbar
from matplotlib.pyplot import (
<<<<<<< HEAD
=======
    errorbar,
>>>>>>> 32d74542
    gca,
    gcf,
    imshow,
    matshow,
    pcolor,
    pcolormesh,
    plot,
    savefig,
    sca,
)
from matplotlib.pyplot import show as showfig
from matplotlib.pyplot import stairs
from numpy import asanyarray, meshgrid, zeros_like
from numpy.ma import array as masked_array
from numpy.typing import ArrayLike, NDArray

<<<<<<< HEAD
from .logger import SUBINFO, logger
from .nodebase import NodeBase
=======
from .limbs import Limbs
from .logger import SUBINFO, logger
>>>>>>> 32d74542
from .output import Output
from .types import EdgesLike, MeshesLike


class plot_auto:
    __slots__ = (
        "_object",
        "_output",
        "_array",
        "_edges",
        "_meshes",
        "_plotmethod",
        "_ret",
        "_title",
        "_xlabel",
        "_ylabel",
        "_zlabel",
    )
    _object: Union[NodeBase, Output, ArrayLike]
    _output: Optional[Output]
    _array: NDArray
    _edges: EdgesLike
    _meshes: MeshesLike
    _plotmethod: Optional[str]
    _ret: Tuple

    _title: Optional[str]
    _xlabel: Optional[str]
    _ylabel: Optional[str]
    _zlabel: Optional[str]

    def __init__(
        self,
        object: Union[NodeBase, Output, ArrayLike],
        *args,
        filter_kw: dict = {},
        show_path: bool = True,
        save: Optional[str] = None,
        close: bool = False,
        show: bool = False,
        save_kw: dict = {},
        **kwargs,
    ):
        self._object = object
        self._output = None
        self._plotmethod = None
        self._ret = ()
        self._get_data(**filter_kw)
        self._get_labels()

        if self._plotmethod:
            kwargs.setdefault("method", self._plotmethod)

        ndim = len(self._array.shape)
        if ndim == 1:
            self._edges = self._edges[0] if self._edges else None
            self._meshes = self._meshes[0] if self._meshes else None
            self._ret = plot_array_1d(
                self._array, self._edges, self._meshes, *args, plotter=self, **kwargs
            )
        elif ndim == 2:
            colorbar = kwargs.pop("colorbar", {})
<<<<<<< HEAD
            if colorbar is True:
=======
            if colorbar:
>>>>>>> 32d74542
                colorbar = {}
            if self._output and isinstance(colorbar, Mapping):
                colorbar.setdefault("label", self._output.labels.axis)
            self._ret = plot_array_2d(
                self._array,
                self._edges,
                self._meshes,
                *args,
                plotter=self,
                colorbar=colorbar,
                **kwargs,
            )
        else:
            raise RuntimeError(f"Do not know how to plot {ndim}d")

        if self._output is not None:
            has_legend = "label" in kwargs
            self.annotate_axes(show_path=show_path, legend=has_legend)

        if save:
            logger.log(SUBINFO, f"Write: {save}")
            savefig(save, **save_kw)
        if show:
            showfig()
        if close:
            closefig()

    def _get_output_data(self, *args, **kwargs):
        data = _mask_if_needed(self._output.data, *args, **kwargs)
        self._array = data
        self._edges = self._output.dd.edges_arrays
        self._meshes = self._output.dd.meshes_arrays

        self._plotmethod = self._output.labels.plotmethod
        if self._plotmethod in ("none", "auto"):
            self._plotmethod = None

    def _get_array_data(self, *args, **kwargs):
        self._array = _mask_if_needed(self._object, *args, **kwargs)
        self._edges = ()
        self._meshes = ()

    def _get_data(self, *args, **kwargs):
        if isinstance(self._object, Output):
            self._output = self._object
        elif isinstance(self._object, NodeBase):
            self._output = self._object.outputs[0]
        else:
            self._get_array_data(*args, **kwargs)
            return

        self._get_output_data(*args, **kwargs)

    def _get_labels(self):
        self._zlabel = None
        if not self._output:
            self._title = None
            self._xlabel = None
            self._ylabel = None
            return

        labels = self._output.labels

        self._title = labels.plottitle
        self._xlabel = self._output.dd.axis_label(0) or labels.xaxis or "Index"

        self._ylabel = labels.axis
        if self._output.dd.dim == 2:
            if self._plotmethod == "slicesx":
                self._xlabel = self._output.dd.axis_label(1) or labels.xaxis or "Index"
                self._zlabel = self._output.dd.axis_label(0) or labels.xaxis or "Index"
            elif self._plotmethod == "slicesy":
                self._zlabel = self._output.dd.axis_label(1) or labels.xaxis or "Index"
            else:
                self._zlabel = self._ylabel
                self._ylabel = self._output.dd.axis_label(1)

    def annotate_axes(
        self,
        /,
        ax: Optional[Axes] = None,
        *,
        legend: bool = False,
        show_path: bool = True,
    ) -> None:
        ax = ax or gca()
        labels = self._output.labels

        if self._title and not ax.get_title():
            ax.set_title(self._title)
        if self._xlabel and not ax.get_xlabel():
            ax.set_xlabel(self._xlabel)
        if self._ylabel and not ax.get_ylabel():
            ax.set_ylabel(self._ylabel)
        try:
            prev_zlabel = ax.get_zlabel()
        except Exception:
            prev_zlabel = ""
        if self._zlabel and prev_zlabel:
            try:
                ax.set_zlabel(self._zlabel)
            except AttributeError:
                pass

        if legend:
            ax.legend()

        if show_path:
            path = labels.paths
            if not path:
                return

            fig = gcf()
            try:
                ax.text2D(
                    0.05, 0.05, path[0], transform=fig.dpi_scale_trans, fontsize="small"
                )
            except AttributeError:
                ax.text(
                    0.05, 0.05, path[0], transform=fig.dpi_scale_trans, fontsize="small"
                )

    @property
    def zlabel(self) -> Optional[str]:
        return self._zlabel


def plot_array_1d(
<<<<<<< HEAD
    array: NDArray, edges: Optional[NDArray], meshes: Optional[NDArray], *args, **kwargs
=======
    array: NDArray,
    edges: Optional[NDArray] = None,
    meshes: Optional[NDArray] = None,
    yerr: Optional[Union[float, NDArray]] = None,
    xerr: Optional[Union[float, NDArray]] = None,
    *args,
    **kwargs,
>>>>>>> 32d74542
) -> Tuple[tuple, ...]:
    if edges is not None:
        if yerr is not None or xerr is not None:
            if xerr is None:
                xerr = 0.5 * (edges[1:] - edges[:-1])
            return plot_array_1d_errors(
                0.5 * (edges[1:] + edges[:-1]),
                array,
                yerr=yerr,
                xerr=xerr,
                *args,
                **kwargs,
            )
        return plot_array_1d_hist(array, edges, *args, **kwargs)
    elif meshes is not None:
        if yerr is not None or xerr is not None:
            return plot_array_1d_errors(
                meshes, array, yerr=yerr, xerr=xerr, *args, **kwargs
            )
        return plot_array_1d_vs(array, meshes, *args, **kwargs)
    else:
        return plot_array_1d_array(array, *args, **kwargs)


def plot_array_1d_hist(
    array: NDArray,
    edges: Optional[NDArray] = None,
    *args,
    plotter: Optional[plot_auto] = None,
    **kwargs,
) -> Tuple:
    return stairs(array, edges, *args, **kwargs)


<<<<<<< HEAD
=======
def plot_array_1d_errors(
    x: NDArray,
    y: NDArray,
    yerr: Optional[Union[float, NDArray]] = None,
    xerr: Optional[Union[float, NDArray]] = None,
    *args,
    plotter: Optional[plot_auto] = None,
    **kwargs,
) -> Tuple:
    return errorbar(x, y, yerr=yerr, xerr=xerr, *args, **kwargs)


>>>>>>> 32d74542
def plot_array_1d_vs(
    array: NDArray,
    meshes: Optional[NDArray] = None,
    *args,
    plotter: Optional[plot_auto] = None,
    **kwargs,
) -> Tuple:
    return plot(meshes, array, *args, **kwargs)


def plot_array_1d_array(
    array: NDArray, *args, plotter: Optional[plot_auto] = None, **kwargs
) -> Tuple:
    return plot(array, *args, **kwargs)


def plot_array_2d(
    array: NDArray, edges: EdgesLike, meshes: MeshesLike, *args, **kwargs
) -> Tuple[tuple, ...]:
    if edges:
        return plot_array_2d_hist(array, edges, *args, **kwargs)
    elif meshes:
        return plot_array_2d_vs(array, meshes, *args, **kwargs)
    else:
        return plot_array_2d_array(array, *args, **kwargs)


def plot_array_2d_hist(
    dZ: NDArray, edges: List[NDArray], *args, method: Optional[str] = None, **kwargs
) -> Tuple:
    method = method in {"auto", None} and "pcolormesh" or method
    fcn = {
        "pcolor": plot_array_2d_hist_pcolor,
        "pcolorfast": plot_array_2d_hist_pcolorfast,
        "pcolormesh": plot_array_2d_hist_pcolormesh,
        "imshow": plot_array_2d_hist_imshow,
        "matshow": plot_array_2d_hist_matshow,
        "bar3d": plot_array_2d_hist_bar3d,
    }.get(method, None)

    if fcn is None:
        raise RuntimeError(f"Invlid 2d hist method: {method}")

    return fcn(dZ, edges, *args, **kwargs)


def plot_array_2d_vs(
    array: NDArray, meshes: List[NDArray], *args, method: Optional[str] = None, **kwargs
) -> Tuple:
    method = method in {"auto", None} and "pcolormesh" or method
    fcn = {
        "surface": plot_array_2d_vs_surface,
        "wireframe": plot_array_2d_vs_wireframe,
        "pcolormesh": plot_array_2d_vs_pcolormesh,
        "pcolor": plot_array_2d_vs_pcolor,
        "slicesx": plot_array_2d_vs_slicesx,
        "slicesy": plot_array_2d_vs_slicesy,
    }.get(method, None)
    if fcn is None:
        raise RuntimeError("unimplemented")

    return fcn(array, meshes, *args, **kwargs)


def plot_array_2d_array(
    array: NDArray, *args, plotter: Optional[plot_auto] = None, **kwargs
) -> Tuple:
    kwargs.setdefault("aspect", "auto")
    return plot_array_2d_hist_matshow(array, None, *args, **kwargs)


def plot_array_2d_hist_bar3d(
    dZ: NDArray,
    edges: List[NDArray],
    *args,
    plotter: Optional[plot_auto] = None,
    cmap: Optional[str] = None,
    **kwargs,
) -> Tuple:
    xedges, yedges = edges
    xw = xedges[1:] - xedges[:-1]
    yw = yedges[1:] - yedges[:-1]

    X, Y = meshgrid(xedges[:-1], yedges[:-1], indexing="ij")
    X, Y = X.ravel(), Y.ravel()

    dX, dY = meshgrid(xw, yw, indexing="ij")
    dX, dY, dZ = dX.ravel(), dY.ravel(), dZ.ravel()
    Z = zeros_like(dZ)

    _, cmapper = apply_colors(dZ, cmap, kwargs, "color")
    colorbar = kwargs.pop("colorbar", False)

    ax = gca()
    res = ax.bar3d(X, Y, Z, dX, dY, dZ, *args, **kwargs)

    return _colorbar_or_not_3d(res, colorbar, dZ)


def plot_array_2d_hist_pcolorfast(
    Z: NDArray,
    edges: List[NDArray],
    *args,
    plotter: Optional[plot_auto] = None,
    **kwargs,
) -> Tuple:
    xedges, yedges = edges
    return pcolorfast(xedges, yedges, Z.T, *args, **kwargs)


def plot_array_2d_hist_pcolormesh(
    Z: NDArray,
    edges: List[NDArray],
    *args,
    plotter: Optional[plot_auto] = None,
    **kwargs,
) -> Tuple:
    x, y = meshgrid(edges[0], edges[1], indexing="ij")
    return pcolormesh(x, y, Z, *args, **kwargs)


def plot_array_2d_hist_pcolor(
    Z: NDArray,
    edges: List[NDArray],
    *args,
    plotter: Optional[plot_auto] = None,
    **kwargs,
) -> Tuple:
    x, y = meshgrid(edges[0], edges[1], indexing="ij")
    return pcolor(x, y, Z, *args, **kwargs)


def plot_array_2d_hist_imshow(
    Z: NDArray,
    edges: Optional[EdgesLike] = None,
    *args,
    plotter: Optional[plot_auto] = None,
    **kwargs,
):
    if edges:
        xedges, yedges = edges
        extent = [xedges[0], xedges[-1], yedges[0], yedges[-1]]
        kwargs.setdefault("extent", extent)
    kwargs.setdefault("origin", "lower")
    return imshow(Z.T, *args, **kwargs)


def plot_array_2d_hist_matshow(
    Z: NDArray,
    edges: Optional[EdgesLike] = None,
    *args,
    plotter: Optional[plot_auto] = None,
    **kwargs,
):
    kwargs.setdefault("fignum", False)
    if edges:
        xedges, yedges = edges
        extent = [xedges[0], xedges[-1], yedges[-1], yedges[0]]
        kwargs.setdefault("extent", extent)
    return matshow(Z.T, *args, **kwargs)


def plot_array_2d_vs_pcolormesh(
    Z: NDArray,
    meshes: List[NDArray],
    *args,
    plotter: Optional[plot_auto] = None,
    **kwargs,
) -> Tuple:
    x, y = meshes
    kwargs.setdefault("shading", "nearest")
    return pcolormesh(x, y, Z, *args, **kwargs)


def plot_array_2d_vs_pcolor(
    Z: NDArray,
    meshes: List[NDArray],
    *args,
    plotter: Optional[plot_auto] = None,
    **kwargs,
) -> Tuple:
    x, y = meshes
    kwargs.setdefault("shading", "nearest")
    return pcolormesh(x, y, Z, *args, **kwargs)


def plot_array_2d_vs_slicesx(
    Z: NDArray,
    meshes: List[NDArray],
    *args,
    plotter: Optional[plot_auto] = None,
    **kwargs,
):
    x, y = meshes
    haslabels = False
    zlabel = plotter and plotter.zlabel or "value"

    for data, slicey, slicex in zip(Z, x, y):
        if (slicey[0] == slicey).all():
            label = f"slice {zlabel}={slicey[0]:.2g}"
            haslabels = True
        else:
            label = None
        plot(slicex, data, label=label)

    if haslabels is not None:
        ax = gca()
        ax.legend()


def plot_array_2d_vs_slicesy(Z: NDArray, meshes: List[NDArray], *args, **kwargs):
    return plot_array_2d_vs_slicesx(
        Z.T, [mesh.T for mesh in reversed(meshes)], *args, **kwargs
    )


def plot_array_2d_vs_surface(
    Z: NDArray,
    meshes: List[NDArray],
    *args,
    plotter: Optional[plot_auto] = None,
    **kwargs,
) -> Tuple:
    return plot_surface(meshes[0], meshes[1], Z, *args, **kwargs)


def plot_array_2d_vs_wireframe(
    Z: NDArray,
    meshes: List[NDArray],
    *args,
    # facecolors: Optional[str] = None,
    plotter: Optional[plot_auto] = None,
    cmap: Union[str, bool, None] = None,
    colorbar: Union[dict, bool] = False,
    **kwargs,
) -> Tuple:
    X, Y = meshes

    ax = gca()
    if cmap is not None:
        colors, _ = apply_colors(Z, cmap, kwargs, "facecolors")
        if colors is not None:
            kwargs["rcount"] = Z.shape[0]
            kwargs["ccount"] = Z.shape[1]
            kwargs["shade"] = False
            res = ax.plot_surface(X, Y, Z, **kwargs)
            res.set_facecolor((0, 0, 0, 0))

            return _colorbar_or_not_3d(res, colorbar, Z)

    return ax.plot_wireframe(X, Y, Z, *args, **kwargs)


def _mask_if_needed(
    datain: ArrayLike, /, *, masked_value: Optional[float] = None
) -> NDArray:
    data = asanyarray(datain)
    if masked_value is None:
        return data

    mask = data == masked_value
    return masked_array(data, mask=mask)


def _patch_with_colorbar(fcn, mode3d=False):
    """Patch pyplot.function or ax.method by adding a "colorbar" option"""
    returner = mode3d and _colorbar_or_not_3d or _colorbar_or_not
    if isinstance(fcn, str):

        def newfcn(
            *args,
            cmap: Union[bool, str, None] = None,
            colorbar: Optional[bool] = None,
            **kwargs,
        ):
            ax = gca()
            actual_fcn = getattr(ax, fcn)
<<<<<<< HEAD
            kwargs["cmap"] = cmap is True and "viridis" or cmap
=======
            kwargs["cmap"] = cmap and "viridis" or cmap
>>>>>>> 32d74542
            res = actual_fcn(*args, **kwargs)
            return returner(res, colorbar)

    else:

        def newfcn(
            *args,
            cmap: Union[bool, str, None] = None,
            colorbar: Optional[bool] = None,
            **kwargs,
        ):
<<<<<<< HEAD
            kwargs["cmap"] = cmap is True and "viridis" or cmap
=======
            kwargs["cmap"] = cmap and "viridis" or cmap
>>>>>>> 32d74542
            res = fcn(*args, **kwargs)
            return returner(res, colorbar)

    return newfcn


def apply_colors(
    buf: NDArray, cmap: Union[str, bool, None], kwargs: dict, colorsname: str
) -> Tuple:
    if cmap is True:
        cmap = "viridis"
    elif not cmap:
        return None, None

    bmin, bmax = buf.min(), buf.max()
    norm = (buf - bmin) / (bmax - bmin)

    cmap = colormaps.get_cmap(cmap)
    res = cmap(norm)
    kwargs[colorsname] = res
    return res, cmap


def add_colorbar(
    colormapable,
    rasterized: bool = True,
    minorticks: bool = False,
    minorticks_values: Optional[NDArray] = None,
    label: Optional[str] = None,
    **kwargs,
):
    """Add a colorbar to the axis with height aligned to the axis"""
    ax = gca()
    from mpl_toolkits.axes_grid1 import make_axes_locatable

    divider = make_axes_locatable(ax)
    cax = divider.append_axes("right", size="5%", pad=0.05)
    cbar = gcf().colorbar(colormapable, cax=cax, **kwargs)

    if minorticks:
        if isinstance(minorticks, str):
            if minorticks == "log":
                minorticks_values = colormapable.norm(minorticks_values)
            # elif minorticks=='linear':
            #     pass

            l1, l2 = cax.get_ylim()
            minorticks_values = minorticks_values[
                (minorticks_values >= l1) * (minorticks_values <= l2)
            ]
            cax.yaxis.set_ticks(minorticks_values, minor=True)
        else:
            cax.minorticks_on()

    if rasterized:
        cbar.solids.set_rasterized(True)

    if label is not None:
        cbar.set_label(label, rotation=270, labelpad=15)
    sca(ax)
    return cbar


def add_colorbar_3d(res, cbaropt: dict = {}, mappable=None):
    """Add a colorbar to the 3d axis with height aligned to the axis"""
    cbaropt.setdefault("aspect", 4)
    cbaropt.setdefault("shrink", 0.5)

    if mappable is None:
        cbar = plot_colorbar(res, **cbaropt)
    else:
        colourMap = cm.ScalarMappable()
        colourMap.set_array(mappable)
        cbar = plot_colorbar(colourMap, **cbaropt)

    return res, cbar


def _colorbar_or_not(res, cbaropt: Union[Mapping, bool, None]):
    if not cbaropt:
        return res

    if not isinstance(cbaropt, Mapping):
        cbaropt = {}

    cbar = add_colorbar(res, **cbaropt)

    return res, cbar


def _colorbar_or_not_3d(res, cbaropt: Union[Mapping, bool, None], mappable=None):
    if not cbaropt:
        return res

    if not isinstance(cbaropt, Mapping):
        cbaropt = {}

    cbaropt.setdefault("aspect", 4)
    cbaropt.setdefault("shrink", 0.5)

    if mappable is None:
        cbar = plot_colorbar(res, ax=gca(), **cbaropt)
    else:
        colourMap = cm.ScalarMappable()
        colourMap.set_array(mappable)
        cbar = plot_colorbar(colourMap, ax=gca(), **cbaropt)

    return res, cbar


pcolorfast = _patch_with_colorbar("pcolorfast")
pcolor = _patch_with_colorbar(pcolor)
pcolormesh = _patch_with_colorbar(pcolormesh)
imshow = _patch_with_colorbar(imshow)
matshow = _patch_with_colorbar(matshow)
plot_surface = _patch_with_colorbar("plot_surface", mode3d=True)<|MERGE_RESOLUTION|>--- conflicted
+++ resolved
@@ -6,10 +6,7 @@
 from matplotlib.pyplot import cm
 from matplotlib.pyplot import colorbar as plot_colorbar
 from matplotlib.pyplot import (
-<<<<<<< HEAD
-=======
     errorbar,
->>>>>>> 32d74542
     gca,
     gcf,
     imshow,
@@ -26,13 +23,8 @@
 from numpy.ma import array as masked_array
 from numpy.typing import ArrayLike, NDArray
 
-<<<<<<< HEAD
 from .logger import SUBINFO, logger
 from .nodebase import NodeBase
-=======
-from .limbs import Limbs
-from .logger import SUBINFO, logger
->>>>>>> 32d74542
 from .output import Output
 from .types import EdgesLike, MeshesLike
 
@@ -95,11 +87,7 @@
             )
         elif ndim == 2:
             colorbar = kwargs.pop("colorbar", {})
-<<<<<<< HEAD
             if colorbar is True:
-=======
-            if colorbar:
->>>>>>> 32d74542
                 colorbar = {}
             if self._output and isinstance(colorbar, Mapping):
                 colorbar.setdefault("label", self._output.labels.axis)
@@ -228,9 +216,6 @@
 
 
 def plot_array_1d(
-<<<<<<< HEAD
-    array: NDArray, edges: Optional[NDArray], meshes: Optional[NDArray], *args, **kwargs
-=======
     array: NDArray,
     edges: Optional[NDArray] = None,
     meshes: Optional[NDArray] = None,
@@ -238,7 +223,6 @@
     xerr: Optional[Union[float, NDArray]] = None,
     *args,
     **kwargs,
->>>>>>> 32d74542
 ) -> Tuple[tuple, ...]:
     if edges is not None:
         if yerr is not None or xerr is not None:
@@ -273,8 +257,6 @@
     return stairs(array, edges, *args, **kwargs)
 
 
-<<<<<<< HEAD
-=======
 def plot_array_1d_errors(
     x: NDArray,
     y: NDArray,
@@ -287,7 +269,6 @@
     return errorbar(x, y, yerr=yerr, xerr=xerr, *args, **kwargs)
 
 
->>>>>>> 32d74542
 def plot_array_1d_vs(
     array: NDArray,
     meshes: Optional[NDArray] = None,
@@ -565,11 +546,7 @@
         ):
             ax = gca()
             actual_fcn = getattr(ax, fcn)
-<<<<<<< HEAD
             kwargs["cmap"] = cmap is True and "viridis" or cmap
-=======
-            kwargs["cmap"] = cmap and "viridis" or cmap
->>>>>>> 32d74542
             res = actual_fcn(*args, **kwargs)
             return returner(res, colorbar)
 
@@ -581,11 +558,7 @@
             colorbar: Optional[bool] = None,
             **kwargs,
         ):
-<<<<<<< HEAD
             kwargs["cmap"] = cmap is True and "viridis" or cmap
-=======
-            kwargs["cmap"] = cmap and "viridis" or cmap
->>>>>>> 32d74542
             res = fcn(*args, **kwargs)
             return returner(res, colorbar)
 
