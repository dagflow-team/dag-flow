--- conflicted
+++ resolved
@@ -195,13 +195,6 @@
         return lshift(self, other)
 
     def taint_children(self, force=False):
-<<<<<<< HEAD
-        for input in self._child_inputs:
-            input.taint(force)
-
-    def taint(self, force=False):
-=======
->>>>>>> 6f1d1243
         for input in self._child_inputs:
             input.taint(force)
 
@@ -272,26 +265,6 @@
         self._allocated = True
         return True
 
-class SettableOutput(Output):
-    def set(self, data: ArrayLike, check_taint: bool=False, force: bool=False) -> bool:
-        if self.node._frozen and not force:
-            return False
-
-        tainted = True
-        if check_taint:
-            tainted = (self._data!=data).any()
-
-        if tainted:
-            self._data[:]=data
-<<<<<<< HEAD
-            self.taint()
-=======
-            self.taint_children()
->>>>>>> 6f1d1243
-            self.node.invalidate_parents()
-            self.node._tainted=False
-
-        return tainted
 
 class RepeatedOutput:
     def __init__(self, output):
