--- conflicted
+++ resolved
@@ -1,9 +1,5 @@
 
-<<<<<<< HEAD
-from typing import Iterator, Union
-=======
-from typing import Iterator, Union, TypeVar, Optional
->>>>>>> 69f6f16e
+from typing import Iterator, Union, Optional
 
 from .edges import EdgeContainer
 from .output import Output
