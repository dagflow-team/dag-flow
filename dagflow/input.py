--- conflicted
+++ resolved
@@ -1,12 +1,6 @@
-<<<<<<< HEAD
-
-from typing import Iterator, Union, TypeVar, Optional
-from numpy import ndarray
-=======
 from typing import Iterator, Tuple, Optional, Union
 from numpy import zeros
 from numpy.typing import DTypeLike, NDArray
->>>>>>> e60b4c4d
 
 from .edges import EdgeContainer
 from .exception import (
@@ -21,10 +15,6 @@
 from .tools import StopNesting
 from .types import InputT, NodeT
 
-<<<<<<< HEAD
-from .types import NodeT, InputT
-=======
->>>>>>> e60b4c4d
 
 class Input:
     _own_data: Optional[NDArray] = None
@@ -41,24 +31,6 @@
     _allocatable: bool = False
 
     _debug: bool = False
-<<<<<<< HEAD
-    _NodeT: Optional[NodeT]
-    _data: Optional[ndarray] = None
-    _output: Optional[Output]
-    _parent_output: Optional[Output]
-    _child_output: Optional[Output]
-
-    def __init__(
-        self,
-        name: Optional[str] = undefined("name"),
-        node: Optional[NodeT] = undefined("node"),
-        *,
-        child_output: Optional[Output] = undefined("child_output"),
-        parent_output: Optional[Output] = undefined("parent_output"),
-        closed: bool=False,
-        allocatable: bool=False,
-        debug: Optional[bool]=None
-=======
 
     def __init__(
         self,
@@ -72,7 +44,6 @@
         data: Optional[NDArray] = None,
         dtype: Optional[DTypeLike] = None,
         shape: Optional[Tuple[int, ...]] = None,
->>>>>>> e60b4c4d
     ):
         if data is not None and (
             allocatable or dtype is not None or shape is not None
@@ -83,12 +54,6 @@
         self._node = node
         self._child_output = child_output
         self._parent_output = parent_output
-<<<<<<< HEAD
-        self._closed = closed
-        self._debug = debug if debug is not None else node.debug if node else False
-        if not self._allocatable:
-            self._allocated = True
-=======
         self._allocatable = allocatable
         self._debug = (
             debug if debug is not None else node.debug if node else False
@@ -98,7 +63,6 @@
         self._own_shape = shape
         if data is not None:
             self.own_data = data
->>>>>>> e60b4c4d
 
     def __str__(self) -> str:
         return (
@@ -110,16 +74,6 @@
     def __repr__(self) -> str:
         return self.__str__()
 
-<<<<<<< HEAD
-    def set_child_output(
-        self, child_output: Output, force: bool = False
-    ) -> None:
-        if not self.closed:
-            return self._set_child_output(child_output, force)
-        self.logger.warning(
-            f"Input '{self.name}': "
-            "A modification of the closed input is restricted!"
-=======
     @property
     def own_data(self):
         return self._own_data
@@ -174,43 +128,13 @@
             return self._set_parent_output(parent_output, force)
         raise ClosedGraphError(
             input=self, node=self.node, output=parent_output
->>>>>>> e60b4c4d
         )
 
-    def _set_child_output(
-        self, child_output: Output, force: bool = False
+    def _set_parent_output(
+        self, parent_output: Output, force: bool = False
     ) -> None:
-<<<<<<< HEAD
-        self.logger.debug(
-            f"Input '{self.name}': Adding child_output '{child_output.name}'..."
-        )
-        if self.child_output and not force:
-            raise RuntimeError(
-                f"The child_output is already set to {self.child_output}!"
-            )
-        self._child_output = child_output
-        child_output.parent_input = self
-
-    def set_parent_output(self, parent_output: Output, force: bool = False) -> None:
-        if not self.closed:
-            return self._set_parent_output(parent_output, force)
-        self.logger.warning(
-            f"Input '{self.name}': "
-            "A modification of the closed input is restricted!"
-        )
-
-    def _set_parent_output(self, parent_output: Output, force: bool = False) -> None:
-        self.logger.debug(
-            f"Input '{self.name}': Adding parent output '{parent_output.name}'..."
-        )
-        if self.connected() and not force:
-            raise RuntimeError(
-                f"The parent_output is already set to {self.output}!"
-            )
-=======
         if self.connected() and not force:
             raise ReconnectionError(output=self._parent_output, node=self.node)
->>>>>>> e60b4c4d
         self._parent_output = parent_output
 
     @property
@@ -247,13 +171,6 @@
     def invalid(self) -> bool:
         """Checks validity of the parent output data"""
         return self._parent_output.invalid
-<<<<<<< HEAD
-
-    @property
-    def closed(self) -> bool:
-        return self._closed
-=======
->>>>>>> e60b4c4d
 
     @property
     def allocated(self) -> bool:
@@ -279,49 +196,31 @@
     @property
     def data(self):
         if not self.connected():
-<<<<<<< HEAD
-            raise RuntimeError("May not read data from disconnected parent output!")
-        return self._parent_output.data
-
-    def view(self, **kwargs):
-        if not self.connected():
-            raise RuntimeError("May not read data from disconnected parent output!")
-        return self._parent_output.view(**kwargs)
-=======
             raise ConnectionError(
                 "May not read data from disconnected parent output!",
                 input=self,
                 node=self.node,
             )
         return self._parent_output.data
->>>>>>> e60b4c4d
 
     @property
     def dtype(self):
         if not self.connected():
-<<<<<<< HEAD
-            raise RuntimeError("May not read dtype from disconnected parent output!")
-=======
             raise ConnectionError(
                 "May not read dtype from disconnected parent output!",
                 input=self,
                 node=self.node,
             )
->>>>>>> e60b4c4d
         return self._parent_output.dtype
 
     @property
     def shape(self):
         if not self.connected():
-<<<<<<< HEAD
-            raise RuntimeError("May not read shape from disconnected parent output!")
-=======
             raise ConnectionError(
                 "May not read shape from disconnected parent output!",
                 input=self,
                 node=self.node,
             )
->>>>>>> e60b4c4d
         return self._parent_output.shape
 
     @property
@@ -345,11 +244,7 @@
             return iter(tuple())
         raise StopNesting(self)
 
-<<<<<<< HEAD
-    def _deep_iter_child_outputs(self):
-=======
     def deep_iter_child_outputs(self):
->>>>>>> e60b4c4d
         if self._child_output:
             raise StopNesting(self._child_output)
         return iter(tuple())
@@ -372,32 +267,6 @@
 
         if not self._allocatable or self._allocated:
             return True
-<<<<<<< HEAD
-        self.logger.info(f"Input '{self.name}': Allocating memory...")
-        self._allocated = True
-        if self._child_output:
-            self._allocated = self._child_output.allocate(**kwargs)
-            if not self._allocated:
-                self.logger.warning(
-                    f"Input '{self.name}': "
-                    "The input memory is not allocated!"
-                )
-                return False
-        # important
-        if self.output:
-            self._allocated = self._parent_output.allocate(**kwargs)
-            if not self._allocated:
-                self.logger.warning(
-                    f"Input '{self.name}': "
-                    "The parent output memory is not allocated!"
-                )
-        if self._allocated:
-            self.logger.info(
-                f"Input '{self.name}': The memory is successfully allocated!"
-            )
-        return self._allocated
-=======
->>>>>>> e60b4c4d
 
         if self._own_shape is None or self._own_dtype is None:
             raise AllocationError(
@@ -405,55 +274,6 @@
                 node=self._node,
                 output=self,
             )
-<<<<<<< HEAD
-            return self._closed
-        self._closed = True
-        if self._parent_output:
-            self._closed = self._parent_output._close()
-        if self._closed:
-            self.logger.debug(
-                f"Input '{self.name}': The closure completed successfully!"
-            )
-        else:
-            self.logger.debug(f"Input '{self.name}': The closure failed!")
-        return self._closed
-
-    def close(self, **kwargs) -> bool:
-        self.logger.debug(f"Input '{self.name}': Closing input...")
-        if self._closed:
-            return True
-        self._closed = True
-        if self._child_output:
-            self._closed = self._child_output.close(**kwargs)
-            if not self._closed:
-                self.logger.warning(
-                    f"Input '{self.name}': The input is still open!"
-                )
-                return False
-        # important
-        if self.parent_output:
-            self._closed = self._parent_output.close(**kwargs)
-            if not self._closed:
-                self.logger.warning(
-                    f"Input '{self.name}': The parent output is still open!"
-                )
-                return False
-        self._closed = self.allocate(**kwargs)
-        return self._closed
-
-    def open(self) -> bool:
-        self.logger.debug(f"Input '{self.name}': Opening the input...")
-        if not self._closed:
-            return True
-        self._closed = False
-        if self._child_output:
-            self._closed = not self._child_output.open()
-            if self._closed:
-                self.logger.warning(
-                    f"Input '{self.name}': The input is still closed!"
-                )
-        return not self._closed
-=======
         try:
             self._own_data = zeros(self._own_shape, self._own_dtype, **kwargs)
         except Exception as exc:
@@ -463,7 +283,6 @@
 
         self._allocated = True
         return True
->>>>>>> e60b4c4d
 
 
 class Inputs(EdgeContainer):
@@ -483,11 +302,7 @@
                 continue
             yield input
 
-<<<<<<< HEAD
-    def _deep_iter_child_outputs(self) -> Iterator[Union[Input, Output]]:
-=======
     def deep_iter_child_outputs(self) -> Iterator[Union[Input, Output]]:
->>>>>>> e60b4c4d
         for child_output in self:
             yield child_output.child_output
 
