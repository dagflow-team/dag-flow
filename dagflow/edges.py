--- conflicted
+++ resolved
@@ -101,8 +101,6 @@
         for edge in self._pos_edges:
             yield edge.data
 
-<<<<<<< HEAD
-=======
     def iter(self, key: Union[int, str, slice, Sequence]):
         if isinstance(key, int):
             yield self._pos_edges[key]
@@ -121,7 +119,6 @@
         else:
             raise CriticalError('Invalid key type {}'.format(type(key).__name__))
 
->>>>>>> 420dbf2f
     def __contains__(self, name):
         return name in self._kw_edges
 
