from logging import (
    DEBUG,
    INFO,
    FileHandler,
    Formatter,
    Logger,
    StreamHandler,
    getLogger,
    addLevelName
)
from typing import Optional

# To avoid a creation of duplicates save an instance
_loggers = {}

def get_logger(
    name="dagflow",
    *,
    filename: Optional[str] = None,
    debug: bool = False,
    console: bool = True,
    formatstr: Optional[str] = "%(asctime)s - %(levelname)s - %(message)s",
) -> Logger:
    if logger := _loggers.get(name):
        return logger
    logger = getLogger(name)

    level = DEBUG if debug else INFO
    logger.setLevel(level)
    formatter = Formatter(formatstr)
    if filename:
        fh = FileHandler(filename)
        fh.setLevel(level)
        fh.setFormatter(formatter)
        logger.addHandler(fh)
    if console:
        ch = StreamHandler()
        ch.setLevel(level)
        ch.setFormatter(formatter)
        logger.addHandler(ch)
    _loggers[name] = logger
    return logger

<<<<<<< HEAD
SUBINFO    = INFO-10
SUBSUBINFO = INFO-20
=======
SUBINFO    = INFO-1
SUBSUBINFO = INFO-2
>>>>>>> 481cafd1
addLevelName(SUBINFO, "SUBINFO")
addLevelName(SUBSUBINFO, "SUBSUBINFO")

logger = get_logger()<|MERGE_RESOLUTION|>--- conflicted
+++ resolved
@@ -41,13 +41,8 @@
     _loggers[name] = logger
     return logger
 
-<<<<<<< HEAD
-SUBINFO    = INFO-10
-SUBSUBINFO = INFO-20
-=======
 SUBINFO    = INFO-1
 SUBSUBINFO = INFO-2
->>>>>>> 481cafd1
 addLevelName(SUBINFO, "SUBINFO")
 addLevelName(SUBSUBINFO, "SUBSUBINFO")
 
