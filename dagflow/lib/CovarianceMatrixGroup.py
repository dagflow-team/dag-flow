--- conflicted
+++ resolved
@@ -129,9 +129,6 @@
         )
         self._add_node(self._cov_sum_full, outputs_pos=True)
 
-<<<<<<< HEAD
-        return self._cov_sum_full
-=======
         return self._cov_sum_full
 
     def compute_jacobians(self):
@@ -147,5 +144,4 @@
             cov_full.touch()
 
         if self._cov_sum_full:
-            self._cov_sum_full.touch()
->>>>>>> 9b493888
+            self._cov_sum_full.touch()