--- conflicted
+++ resolved
@@ -47,13 +47,7 @@
         if mark is not None:
             self._labels.setdefault("mark", mark)
         else:
-<<<<<<< HEAD
             self._labels.setdefault("mark", edges and "h⃗" or meshes and "y⃗" or "a⃗")
-=======
-            self._labels.setdefault(
-                "mark", edges is not None and "h⃗" or meshes is not None and "y⃗" or "a⃗"
-            )
->>>>>>> 8c490952
         self._data = nparray(array, copy=True, dtype=dtype)
 
         if mode == "store":
