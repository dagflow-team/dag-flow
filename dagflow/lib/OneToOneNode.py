from ..input_extra import MissingInputAddPair
from ..nodes import FunctionNode
from ..node import Node
from ..storage import NodeStorage

from multikeydict.typing import KeyLike

from typing import Tuple, Optional


class OneToOneNode(FunctionNode):
    """
    The abstract node with an output for every positional input
    """

    def __init__(self, *args, **kwargs):
        kwargs.setdefault("missing_input_handler", MissingInputAddPair())
        super().__init__(*args, **kwargs)

    def _typefunc(self) -> None:
        """A output takes this function to determine the dtype and shape"""
        from ..typefunctions import (
            assign_outputs_axes_from_inputs,
            check_has_inputs,
            copy_from_input_to_output,
        )

        check_has_inputs(self)
<<<<<<< HEAD
        copy_from_input_to_output(self, slice(None), slice(None), edges=True, meshes=True)
        assign_outputs_axes_from_inputs(self, slice(None), slice(None), assign_meshes=True, ignore_assigned=True, ignore_Nd=True)

    @classmethod
    def replicate(
        cls,
        name: str,
        replicate: Tuple[KeyLike,...]=((),),
        **kwargs
    ) -> Tuple[Optional[Node], NodeStorage]:
        storage = NodeStorage(default_containers=True)
        nodes = storage('nodes')
        inputs = storage('inputs')
        outputs = storage('outputs')

        for outkey in replicate:
            outname = (name,)+outkey
            instance = cls('.'.join(outname), **kwargs)
            nodes[outname] = instance
            instance()
            inputs[outname] = instance.inputs[0]
            outputs[outname] = instance.outputs[0]

        NodeStorage.update_current(storage, strict=True)

        if len(replicate)==1:
            return instance, storage

        return None, storage
=======
        copy_from_input_to_output(
            self, slice(None), slice(None), edges=True, nodes=True
        )
        assign_outputs_axes_from_inputs(
            self,
            slice(None),
            slice(None),
            assign_meshes=True,
            ignore_assigned=True,
            ignore_Nd=True,
        )
>>>>>>> 51586e56
<|MERGE_RESOLUTION|>--- conflicted
+++ resolved
@@ -26,9 +26,17 @@
         )
 
         check_has_inputs(self)
-<<<<<<< HEAD
-        copy_from_input_to_output(self, slice(None), slice(None), edges=True, meshes=True)
-        assign_outputs_axes_from_inputs(self, slice(None), slice(None), assign_meshes=True, ignore_assigned=True, ignore_Nd=True)
+        copy_from_input_to_output(
+            self, slice(None), slice(None), edges=True, meshes=True
+        )
+        assign_outputs_axes_from_inputs(
+            self,
+            slice(None),
+            slice(None),
+            assign_meshes=True,
+            ignore_assigned=True,
+            ignore_Nd=True
+        )
 
     @classmethod
     def replicate(
@@ -55,17 +63,4 @@
         if len(replicate)==1:
             return instance, storage
 
-        return None, storage
-=======
-        copy_from_input_to_output(
-            self, slice(None), slice(None), edges=True, nodes=True
-        )
-        assign_outputs_axes_from_inputs(
-            self,
-            slice(None),
-            slice(None),
-            assign_meshes=True,
-            ignore_assigned=True,
-            ignore_Nd=True,
-        )
->>>>>>> 51586e56
+        return None, storage