--- conflicted
+++ resolved
@@ -166,14 +166,6 @@
     assert allclose(vsyst, vsyst_check, rtol=factors[dtype] * rtol)
     assert allclose(vsyst2, vsyst_check_23, rtol=factors[dtype] * rtol)
     assert allclose(vsyst3, vsyst_check_23, rtol=factors[dtype] * rtol)
-<<<<<<< HEAD
-
-    assert allclose(vfull_AB, vfull_check_AB, rtol=factors[dtype] * rtol)
-    assert allclose(vfull_CD, vfull_check_CD, rtol=factors[dtype] * rtol)
-    assert allclose(vfull, vfull_check, rtol=factors[dtype] * rtol)
-    assert allclose(vfull2, vfull_check_23, rtol=factors[dtype] * rtol)
-    assert allclose(vfull3, vfull_check_23, rtol=factors[dtype] * rtol)
-=======
 
     assert allclose(vfull_AB, vfull_check_AB, rtol=factors[dtype] * rtol)
     assert allclose(vfull_CD, vfull_check_CD, rtol=factors[dtype] * rtol)
@@ -199,7 +191,6 @@
 
     assert allclose(jac_AB, jac_check_AB, rtol=factors[dtype] * rtol)
     assert allclose(jac_CD, jac_check_CD, rtol=factors[dtype] * rtol)
->>>>>>> 9b493888
 
     graph.touch()
     savegraph(graph, f"output/{testname}.dot", show="full")