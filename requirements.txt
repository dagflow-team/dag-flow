contextlib2
coverage
numpy==1.23.5
numba
<<<<<<< HEAD
numpy==1.23.1
=======
>>>>>>> eb40c0cf
pygraphviz
pytest
pytest-cov
schema<|MERGE_RESOLUTION|>--- conflicted
+++ resolved
@@ -1,11 +1,7 @@
 contextlib2
 coverage
+numba
 numpy==1.23.5
-numba
-<<<<<<< HEAD
-numpy==1.23.1
-=======
->>>>>>> eb40c0cf
 pygraphviz
 pytest
 pytest-cov
