from dagflow.graphviz import savegraph
from dagflow.graph import Graph
from dagflow.bundles.load_variables import load_variables

cfg1 = {
        'variables': {
            'var1': 1.0,
            'var2': 1.0,
            'sub1': {
                'var3': 2.0
                }
            },
        'format': 'value',
        'state': 'variable',
<<<<<<< HEAD
=======
        'labels': {
            'var1': {
                'text': 'text label 1',
                'latex': r'\LaTeX label 1',
                'name': 'v1-1'
                },
            'var2': 'simple label 2',
            },
        }
cfg1a = {
        'variables': {
            'var1': 1.0,
            'var2': 1.0,
            'sub1': {
                'var3': 2.0
                }
            },
        'format': 'value',
        'state': 'fixed',
>>>>>>> e8a89804
        'labels': {
            'var1': {
                'text': 'text label 1',
                'latex': r'\LaTeX label 1',
                'name': 'v1-1'
                },
            'var2': 'simple label 2',
            },
        }

cfg2 = {
        'variables': {
            'var1': (1.0, 1.0, 0.1),
            'var2': (1.0, 2.0, 0.1),
            'sub1': {
                'var3': (2.0, 1.0, 0.1)
                }
            },
        'format': ('value', 'central', 'sigma_absolute'),
        'state': 'fixed',
        'labels': {
            'var1': {
                'text': 'text label 1',
                'latex': r'\LaTeX label 1',
                'name': 'v1-2'
                },
            'var2': 'simple label 2'
            },
        }

cfg3 = {
        'variables': {
            'var1': (1.0, 1.0, 0.1),
            'var2': (1.0, 2.0, 0.1),
            'sub1': {
                'var3': (2.0, 3.0, 0.1)
                }
            },
        'labels': {
            'var1': {
                'text': 'text label 1',
                'latex': r'\LaTeX label 1',
                'name': 'v1-3'
                },
            'var2': 'simple label 2'
            },
        'format': ('value', 'central', 'sigma_relative'),
        'state': 'fixed',
        }

cfg4 = {
        'variables': {
            'var1': (1.0, 1.0, 10),
            'var2': (1.0, 2.0, 10),
            'sub1': {
                'var3': (2.0, 3.0, 10)
                }
            },
        'labels': {
            'var1': {
                'text': 'text label 1',
                'latex': r'\LaTeX label 1',
                },
            'var2': 'simple label 2'
            },
        'format': ('value', 'central', 'sigma_percent'),
        'state': 'variable',
        }

cfg5 = {
        'variables': {
            'var1': (1.0, 10),
            'var2': (2.0, 10),
            'sub1': {
                'var3': (3.0, 10)
                }
            },
        'labels': {
            'var1': {
                'text': 'text label 1',
                'latex': r'\LaTeX label 1',
                },
            'var2': 'simple label 2'
            },
        'format': ('central', 'sigma_percent'),
        'state': 'variable',
        }

from pprint import pprint
def test_load_variables_v01():
    cfgs = (cfg1, cfg1a, cfg2, cfg3, cfg4, cfg5)
    with Graph(close=True) as g:
        for i, cfg in enumerate(cfgs):
            vars = load_variables(cfg)
            print(cfg['state'])
            print(i, end=' ')
            pprint(vars.object)

    savegraph(g, 'output/test_load_variables.pdf', show='all')<|MERGE_RESOLUTION|>--- conflicted
+++ resolved
@@ -12,8 +12,6 @@
             },
         'format': 'value',
         'state': 'variable',
-<<<<<<< HEAD
-=======
         'labels': {
             'var1': {
                 'text': 'text label 1',
@@ -33,7 +31,6 @@
             },
         'format': 'value',
         'state': 'fixed',
->>>>>>> e8a89804
         'labels': {
             'var1': {
                 'text': 'text label 1',
